--- conflicted
+++ resolved
@@ -17,11 +17,8 @@
     "calcos>=3.6.1",
     "costools>=1.2.6",
     "crds>=12.1.10",
-<<<<<<< HEAD
     "html5lib>=1.1",
-=======
     "jwst-gtvt>=1.1.1",
->>>>>>> 6273e399
     "matplotlib>=3.10.3",
     "netcdf4>=1.7.2",
     "numpy>=2.2.4",
